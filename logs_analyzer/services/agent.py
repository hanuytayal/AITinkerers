import os
import pandas as pd
import openai
from openai import OpenAI
from datetime import datetime
import time
import json
import re
from typing import Optional, Callable, List, Dict, Any

class LogAnalysisAgent:
    def __init__(self, openai_api_key=None, ticket_service=None):
        # Use provided API key or try to get from environment
        self.api_key = openai_api_key or os.environ.get('OPENAI_API_KEY')
        if not self.api_key:
            print("Warning: OpenAI API key not provided. Set OPENAI_API_KEY environment variable.")
        
        # Initialize OpenAI client
        self.client = OpenAI(api_key=self.api_key)
        
        # Track reasoning steps
        self.reasoning_steps = []
        
        # Store reference to ticket service
        self.ticket_service = ticket_service
        
        # Store identified issues
        self.identified_issues = []
        
        # Streaming callback
        self.stream_callback = None
    
    def add_reasoning_step(self, step, step_type="standard"):
        print(f"[DEBUG] add_reasoning_step called: {step} ({step_type})")
        """
        Add a reasoning step with timestamp, avoiding duplicates by content and type.
        """
        for existing in self.reasoning_steps:
            if existing["content"] == step and existing["type"] == step_type:
                return self.reasoning_steps
        reasoning_step = {
            "timestamp": datetime.now().isoformat(),
            "content": step,
            "type": step_type
        }
        self.reasoning_steps.append(reasoning_step)
        if self.stream_callback:
            self.stream_callback(reasoning_step)
        return self.reasoning_steps
    
    def analyze_logs(self, logs_df, stream_callback: Optional[Callable[[Dict], None]] = None):
        """
        Analyze log data using OpenAI to identify issues
        
        Args:
            logs_df (pandas.DataFrame): DataFrame containing log data
            stream_callback: Optional callback function that will be called with each new reasoning step
            
        Returns:
            list: List of identified issues with details
        """
        # Set the streaming callback if provided
        self.stream_callback = stream_callback
        
        if self.api_key is None:
            # If no API key, use mock data for testing
            return self._mock_analysis(logs_df)
        
        try:
            # Reset reasoning steps and issues
            self.reasoning_steps = []
            self.identified_issues = []
            self.add_reasoning_step("Starting log analysis process")
            
            # Convert dataframe to text for sending to OpenAI
            logs_text = logs_df.to_string(index=False)
            
            # Note: Not truncating logs anymore, sending everything to the model
            self.add_reasoning_step(f"Analyzing {len(logs_df)} log entries")
            
            # Define the function for creating tickets with proper name field
            create_ticket_tool = {
                "type": "function",
                "name": "create_ticket",
                "description": "Create a ticket for an oncall engineer to address a critical issue",
                "parameters": {
                    "type": "object",
                    "properties": {
                        "issue_type": {
                            "type": "string",
                            "description": "Type of the issue (e.g., 'Out of Memory', 'Critical Error')"
                        },
                        "service": {
                            "type": "string",
                            "description": "The service experiencing the issue"
                        },
                        "severity": {
                            "type": "string",
                            "description": "Severity level (Critical, High, Medium, Low)"
                        },
                        "first_seen": {
                            "type": "string",
                            "description": "Timestamp of first occurrence"
                        },
                        "last_seen": {
                            "type": "string",
                            "description": "Timestamp of last occurrence"
                        },
                        "count": {
                            "type": "integer",
                            "description": "Number of occurrences"
                        },
                        "description": {
                            "type": "string",
                            "description": "Detailed description of the issue"
                        }
                    },
                    "required": ["issue_type", "service", "severity", "count", "description"]
                }
            }
            
            # Prepare the prompt for OpenAI with reasoning best practices
            prompt = f"""Analyze these system logs to identify critical issues that require attention from oncall engineers.

            Think through this step-by-step:
            1. First, identify all ERROR and FATAL level log entries
            2. Group them by service and message pattern
            3. Count occurrences of each pattern
            4. Filter to keep only FATAL issues with count >= 5
            5. For each remaining issue, analyze the timestamps, pattern, and impact
            6. Determine severity based on the log level and message content
            7. Recommend specific actions based on the issue type
            
            FORMAT YOUR RESPONSE AS JSON with the following structure:
            [
                {{
                    "issue_type": "string",
                    "service": "string",
                    "severity": "string",
                    "first_seen": "timestamp",
                    "last_seen": "timestamp",
                    "count": number,
                    "description": "string",
                    "recommended_action": "string"
                    "knowledge_sources":"string"
                }}
            ]
            
            Here are the logs:
            {logs_text}
            """
            
            self.add_reasoning_step("Analyzing logs...")
            
            # Use streaming API for real-time updates
            current_content = ""
            last_processed_length = 0
            current_tool_call_id = None
            current_tool_call_function_name = None
            current_tool_call_args = ""

            # --- NEW: Accumulate reasoning summary deltas by item_id ---
            summary_accumulators = {}  # item_id -> list of deltas
            # --- NEW: Accumulate function call arguments by item_id ---
            function_call_accumulators = {}  # item_id -> list of deltas
            function_call_names = {}  # item_id -> function name

            # Use responses API for o4-mini model with reasoning summaries
            response = self.client.responses.create(
                model="o4-mini",  # Using reasoning-optimized model
                input=[
                    {"role": "user", "content": prompt}
                ],
                tools=[create_ticket_tool],
                tool_choice="auto",  # Allow model to choose when to use tools
                reasoning={"summary": "auto"},  # Enable reasoning summaries
                stream=True  # Enable streaming
            )

            for chunk in response:
                # DEBUG: Print every event type and relevant fields
                print("[DEBUG] Event type:", getattr(chunk, 'type', None))
                if hasattr(chunk, 'type'):
                    print("[DEBUG] Event:", chunk)
                if hasattr(chunk, 'delta') and hasattr(chunk.delta, 'content') and chunk.delta.content:
                    print("[DEBUG] Content delta:", chunk.delta.content)
                if hasattr(chunk, 'delta') and hasattr(chunk.delta, 'tool_calls') and chunk.delta.tool_calls:
                    print("[DEBUG] Tool calls:", chunk.delta.tool_calls)
                if hasattr(chunk, 'delta') and hasattr(chunk.delta, 'reasoning') and chunk.delta.reasoning:
                    print("[DEBUG] Reasoning delta:", chunk.delta.reasoning)

                # Process message content chunks
                if hasattr(chunk, 'delta') and hasattr(chunk.delta, 'content') and chunk.delta.content:
                    delta_content = chunk.delta.content
                    current_content += delta_content
                    if '.' in delta_content or '\n' in delta_content:
                        paragraphs = current_content[last_processed_length:].split('\n\n')
                        if len(paragraphs) > 1:
                            for para in paragraphs[:-1]:
                                if para.strip():
                                    self.add_reasoning_step(para.strip())
                            last_processed_length = len(current_content) - len(paragraphs[-1])

                # --- NEW: Properly accumulate and emit streamed reasoning summaries ---
                if hasattr(chunk, 'type'):
                    # Start of a new summary part (optional, can be used to reset accumulator)
                    if chunk.type == 'response.reasoning_summary_part.added':
                        item_id = getattr(chunk, 'item_id', None)
                        if item_id:
                            summary_accumulators[item_id] = []
                    # Streaming summary text delta
                    elif chunk.type == 'response.reasoning_summary_text.delta':
                        item_id = getattr(chunk, 'item_id', None)
                        delta_text = getattr(chunk, 'delta', None)
                        if item_id and delta_text is not None:
                            if item_id not in summary_accumulators:
                                summary_accumulators[item_id] = []
                            summary_accumulators[item_id].append(delta_text)
                    # End of summary: emit the full summary
                    elif chunk.type == 'response.reasoning_summary_text.done':
                        item_id = getattr(chunk, 'item_id', None)
                        text = getattr(chunk, 'text', None)
                        # Prefer the accumulated text if available
                        if item_id and item_id in summary_accumulators:
                            full_summary = ''.join(summary_accumulators[item_id])
                            if full_summary.strip():
                                self.add_reasoning_step(full_summary, step_type="summary")
                            del summary_accumulators[item_id]
                        elif text:
                            self.add_reasoning_step(text, step_type="summary")
                    # Handle when a reasoning step is completed
                    elif chunk.type == 'response.reasoning_step.done' and hasattr(chunk, 'step'):
                        if chunk.step:
                            self.add_reasoning_step(chunk.step, step_type="reasoning_step")

                # Check specifically for reasoning data in the delta field (legacy, keep for compatibility)
                if hasattr(chunk, 'delta') and hasattr(chunk.delta, 'reasoning'):
                    reasoning = chunk.delta.reasoning
                    if hasattr(reasoning, 'summary'):
                        reasoning_summary = reasoning.summary
                        if reasoning_summary:
                            self.add_reasoning_step(reasoning_summary, step_type="summary")
                    if hasattr(reasoning, 'steps') and reasoning.steps:
                        for step in reasoning.steps:
                            if step:
                                self.add_reasoning_step(step, step_type="reasoning_step")

                # --- NEW: Function tool call streaming protocol ---
                if chunk.type == 'response.output_item.added':
                    # If this is a function call, store the function name for this item_id
                    item = getattr(chunk, 'item', None)
                    if item and getattr(item, 'type', None) == 'function_call':
                        item_id = getattr(item, 'id', None)
                        function_name = getattr(item, 'name', None)
                        if item_id and function_name:
                            function_call_names[item_id] = function_name
                            function_call_accumulators[item_id] = []
                elif chunk.type == 'response.function_call_arguments.delta':
                    item_id = getattr(chunk, 'item_id', None)
                    delta = getattr(chunk, 'delta', None)
                    if item_id and delta is not None:
                        if item_id not in function_call_accumulators:
                            function_call_accumulators[item_id] = []
                        function_call_accumulators[item_id].append(delta)
                elif chunk.type == 'response.function_call_arguments.done':
                    item_id = getattr(chunk, 'item_id', None)
                    arguments = getattr(chunk, 'arguments', None)
                    # Prefer the accumulated arguments if available
                    if item_id and item_id in function_call_accumulators:
                        full_args = ''.join(function_call_accumulators[item_id])
                        if not full_args.strip() and arguments:
                            full_args = arguments
                        try:
                            args = json.loads(full_args)
                            function_name = function_call_names.get(item_id, None)
                            if function_name == 'create_ticket':
                                if args.get('severity') == 'Critical' and args.get('count', 0) >= 5:
                                    self.identified_issues.append(args)
                                    self.add_reasoning_step(
                                        f"Identified critical issue in {args.get('service')}: {args.get('issue_type')} ({args.get('count')} occurrences)",
                                        step_type="issue"
                                    )
                        except Exception as e:
                            self.add_reasoning_step(f"Error processing function call: {str(e)}", step_type="error")
                        # Clean up
                        del function_call_accumulators[item_id]
                        if item_id in function_call_names:
                            del function_call_names[item_id]
                    elif arguments:
                        try:
                            args = json.loads(arguments)
                            function_name = function_call_names.get(item_id, None)
                            if function_name == 'create_ticket':
                                if args.get('severity') == 'Critical' and args.get('count', 0) >= 5:
                                    self.identified_issues.append(args)
                                    self.add_reasoning_step(
                                        f"Identified critical issue in {args.get('service')}: {args.get('issue_type')} ({args.get('count')} occurrences)",
                                        step_type="issue"
                                    )
                        except Exception as e:
                            self.add_reasoning_step(f"Error processing function call: {str(e)}", step_type="error")
                        if item_id in function_call_names:
                            del function_call_names[item_id]

            # Process any remaining content
            if current_content[last_processed_length:].strip():
                self.add_reasoning_step(current_content[last_processed_length:].strip())

            # --- NEW: After streaming, process any function calls or reasoning items in the final output ---
            for item in getattr(response, 'output', []):
                if getattr(item, 'type', None) == 'function_call' and getattr(item, 'name', None) == 'create_ticket':
                    try:
                        args = json.loads(item.arguments)
                        # Deduplicate: only add if not already present
                        if not any(
                            issue.get('issue_type') == args.get('issue_type') and
                            issue.get('service') == args.get('service') and
                            issue.get('first_seen') == args.get('first_seen') and
                            issue.get('last_seen') == args.get('last_seen')
                            for issue in self.identified_issues
                        ):
                            self.identified_issues.append(args)
                            self.add_reasoning_step(
                                f"Identified critical issue in {args.get('service')}: {args.get('issue_type')} ({args.get('count')} occurrences)",
                                step_type="issue"
                            )
                    except Exception as e:
                        print(f"[ERROR] Failed to process function call arguments: {e}")
                # Always add reasoning summaries as summary steps, using deduplication
                if getattr(item, 'type', None) == 'reasoning' and hasattr(item, 'summary'):
                    for summary in getattr(item, 'summary', []):
                        if hasattr(summary, 'text') and summary.text:
                            print(f"[DEBUG] Adding summary from final output: {summary.text}")
                            self.add_reasoning_step(summary.text, step_type="summary")

            # Return the identified issues
            return self.identified_issues
            
        except Exception as e:
            error_msg = f"Error analyzing logs with OpenAI: {e}"
            print(error_msg)
            self.add_reasoning_step(error_msg, step_type="error")
            # Fall back to mock data on error
            return self._mock_analysis(logs_df)
    
    def _process_openai_response(self, response):
        """Process the OpenAI response to extract reasoning and function calls"""
        # Extract message content if available
        choice = response.choices[0]
        
        if hasattr(choice, 'message') and choice.message:
            message = choice.message
            
            # Process content for reasoning
            if message.content:
                reasoning_content = message.content
                # Split the content into reasoning steps
                reasoning_steps = reasoning_content.split("\n\n")
                for step in reasoning_steps:
                    if step.strip():
                        self.add_reasoning_step(step.strip())
            
            # Extract function calls
            if hasattr(message, 'tool_calls') and message.tool_calls:
                for tool_call in message.tool_calls:
                    if tool_call.type == 'function' and tool_call.function.name == 'create_ticket':
                        try:
                            # Parse arguments
                            args = json.loads(tool_call.function.arguments)
                            
                            # Validate issue - must be Critical and occur >= 5 times
                            if args.get('severity') == 'Critical' and args.get('count', 0) >= 5:
                                # Store the issue
                                self.identified_issues.append(args)
                                
                                self.add_reasoning_step(f"Identified critical issue in {args.get('service')}: {args.get('issue_type')} ({args.get('count')} occurrences)")
                        except Exception as e:
                            self.add_reasoning_step(f"Error processing function call: {e}")
            
            # Try to extract issues from regular message content if no function calls
            else:
                content = message.content
                
                # Try to extract JSON from the response
                json_match = re.search(r'\[[\s\S]*\]', content)
                if json_match:
                    try:
                        json_str = json_match.group()
                        issues = json.loads(json_str)
                        
                        # Filter for critical issues with count >= 5
                        filtered_issues = [issue for issue in issues 
                                        if issue.get('severity') == 'Critical' and issue.get('count', 0) >= 5]
                        
                        self.identified_issues = filtered_issues
                        
                        issue_count = len(filtered_issues)
                        self.add_reasoning_step(f"Identified {issue_count} critical issues requiring immediate attention")
                    except Exception as e:
                        self.add_reasoning_step(f"Error parsing issues from response: {e}")
    
    def _mock_analysis(self, logs_df):
        """Generate mock analysis results for testing or when API is unavailable"""
        self.add_reasoning_step("Using mock analysis mode due to API unavailability", step_type="info")
        
        # Filter for FATAL logs
        fatal_logs = logs_df[logs_df['level'] == 'FATAL']
        
        # Group by service and message
        grouped = fatal_logs.groupby(['service', 'message'])
        
        issues = []
        for (service, message), group in grouped:
            count = len(group)
            if count >= 5:  # Only include issues that occurred 5+ times
                timestamps = sorted(group['timestamp'].tolist())
                
                # Simulate reasoning steps with delays for streaming effect
                self.add_reasoning_step(f"Found {count} occurrences of FATAL error in {service}")
                time.sleep(0.5)  # Add delay to simulate streaming
                
                # Add a mock reasoning summary for demonstration
                if len(issues) == 0:  # Only add summary for the first issue
                    self.add_reasoning_step(
                        f"Summary: The logs show multiple FATAL errors in {service} related to '{message}'. This indicates a critical system issue.",
                        step_type="summary"
                    )
                    time.sleep(0.5)  # Add delay to simulate streaming
                
                self.add_reasoning_step(f"Analyzing message pattern: '{message}'")
                time.sleep(0.5)  # Add delay to simulate streaming
                
                self.add_reasoning_step(f"First occurrence at {timestamps[0]}, last at {timestamps[-1]}")
                time.sleep(0.5)  # Add delay to simulate streaming
                
                issue = {
                    "issue_type": "Critical Error",
                    "service": service,
                    "severity": "Critical",
                    "first_seen": timestamps[0],
                    "last_seen": timestamps[-1],
                    "count": count,
<<<<<<< HEAD
                    "description": f"{message} occurred {count} times",
                    "recommended_action": "Restart service" if "OOM" in message else "Investigate error condition",
                    "knowledge_sources":"Test"  
                } 
=======
                    "description": f"Multiple occurrences of: {message}"
                }
>>>>>>> db89af11
                
                issues.append(issue)
                
                self.add_reasoning_step(f"Creating ticket for {service}: {count} occurrences of '{message}'", step_type="issue")
                time.sleep(0.5)  # Add delay to simulate streaming
        
<<<<<<< HEAD
        return issues 
=======
        self.identified_issues = issues
        return issues
>>>>>>> db89af11
    
    def get_reasoning_steps(self):
        """Get the list of reasoning steps"""
        return self.reasoning_steps
    
    def get_identified_issues(self):
        """Get the list of identified issues"""
        return self.identified_issues <|MERGE_RESOLUTION|>--- conflicted
+++ resolved
@@ -440,27 +440,16 @@
                     "first_seen": timestamps[0],
                     "last_seen": timestamps[-1],
                     "count": count,
-<<<<<<< HEAD
-                    "description": f"{message} occurred {count} times",
-                    "recommended_action": "Restart service" if "OOM" in message else "Investigate error condition",
-                    "knowledge_sources":"Test"  
-                } 
-=======
                     "description": f"Multiple occurrences of: {message}"
                 }
->>>>>>> db89af11
                 
                 issues.append(issue)
                 
                 self.add_reasoning_step(f"Creating ticket for {service}: {count} occurrences of '{message}'", step_type="issue")
                 time.sleep(0.5)  # Add delay to simulate streaming
         
-<<<<<<< HEAD
-        return issues 
-=======
         self.identified_issues = issues
         return issues
->>>>>>> db89af11
     
     def get_reasoning_steps(self):
         """Get the list of reasoning steps"""
