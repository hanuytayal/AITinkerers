--- conflicted
+++ resolved
@@ -50,15 +50,6 @@
                                     </div>
                                 </div>
                                 
-<<<<<<< HEAD
-                                <div class="mt-3">
-                                    <h6>Recommended Action</h6>
-                                    <div class="alert alert-info">
-                                        {{ ticket.recommended_action }}
-                                        {{ ticket.knowledge_sources }} 
-                                    </div>
-                                </div>
-=======
                                 {% if ticket.knowledge_base %}
                                 <div class="mt-3">
                                     <h6><i class="fas fa-book-open me-2"></i>Knowledge Base References</h6>
@@ -90,7 +81,6 @@
                                     </div>
                                 </div>
                                 {% endif %}
->>>>>>> 716cdbb3
                             </div>
                         </div>
                         {% endfor %}
